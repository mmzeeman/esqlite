--- conflicted
+++ resolved
@@ -728,7 +728,6 @@
     }
 
     switch(cmd->type) {
-<<<<<<< HEAD
         case cmd_open:
             return do_open(cmd->env, conn, cmd->arg);
         case cmd_update_hook_set:
@@ -757,38 +756,6 @@
             return do_get_autocommit(cmd->env, conn);
         default:
             return make_error_tuple(cmd->env, "invalid_command");
-=======
-    case cmd_open:
-	    return do_open(cmd->env, conn, cmd->arg);
-    case cmd_update_hook_set:
-        return do_set_update_hook(cmd->env, conn, cmd->arg);
-    case cmd_exec:
-	    return do_exec(cmd->env, conn, cmd->arg);
-    case cmd_changes:
-	    return do_changes(cmd->env, conn, cmd->arg);
-    case cmd_prepare:
-	    return do_prepare(cmd->env, conn, cmd->arg);
-    case cmd_multi_step:
-        return do_multi_step(cmd->env, conn->db, stmt->statement, cmd->arg);
-    case cmd_reset:
-	    return do_reset(cmd->env, conn->db, stmt->statement);
-    case cmd_bind:
-	    return do_bind(cmd->env, conn->db, stmt->statement, cmd->arg);
-    case cmd_column_names:
-	    return do_column_names(cmd->env, stmt->statement);
-    case cmd_column_types:
-	    return do_column_types(cmd->env, stmt->statement);
-    case cmd_close:
-	    return do_close(cmd->env, conn, cmd->arg);
-	case cmd_insert:
-	    return do_insert(cmd->env, conn, cmd->arg);
-    case cmd_last_insert_rowid:
-        return do_last_insert_rowid(cmd->env, conn);
-    case cmd_get_autocommit:
-        return do_get_autocommit(cmd->env, conn);
-    default:
-	    return make_error_tuple(cmd->env, "invalid_command");
->>>>>>> 09a9c860
     }
 }
 
